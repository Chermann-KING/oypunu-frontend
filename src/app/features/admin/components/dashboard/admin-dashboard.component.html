--- conflicted
+++ resolved
@@ -1,58 +1,3 @@
-<<<<<<< HEAD
-<!-- 🎯 DASHBOARD ADMIN O'YPUNU - STYLE UTILISATEUR IMITÉ -->
-<div class="min-h-screen bg-gray-950 text-white">
-  <!-- Header avec informations utilisateur -->
-  <div class="container mx-auto px-4 py-8">
-    <header class="mb-12">
-      <div class="flex items-center justify-between flex-wrap gap-4">
-        <div class="flex items-center gap-4">
-          <div
-            class="w-16 h-16 bg-gradient-to-r from-purple-500 to-blue-500 rounded-2xl flex items-center justify-center text-2xl font-bold text-white">
-            {{ getUserInitials }}
-          </div>
-          <div>
-            <h1 class="text-3xl md:text-4xl font-bold text-white mb-2">Tableau de bord administration</h1>
-            <div class="inline-flex items-center px-3 py-1 rounded-full text-sm font-medium" [ngClass]="{
-                'bg-gradient-to-r from-purple-500 to-pink-500': userRole === 'superadmin',
-                'bg-gradient-to-r from-orange-500 to-red-500': userRole === 'admin',
-                'bg-gradient-to-r from-green-500 to-teal-500': userRole === 'contributor'
-              }">
-              {{ getRoleDisplayName }}
-            </div>
-          </div>
-        </div>
-
-        <button
-          class="flex items-center gap-2 px-4 py-2 bg-gray-800 hover:bg-gray-700 border border-gray-600 rounded-xl transition-colors"
-          (click)="refreshData()" [disabled]="isLoading">
-          <svg class="w-4 h-4" [class.animate-spin]="isLoading" viewBox="0 0 24 24" fill="none" stroke="currentColor"
-            stroke-width="2">
-            <path
-              d="M4 4v5h.582m15.356 2A8.001 8.001 0 004.582 9m0 0H9m11 11v-5h-.581m0 0a8.003 8.003 0 01-15.357-2m15.357 2H15">
-            </path>
-          </svg>
-          <span>Actualiser</span>
-        </button>
-      </div>
-    </header>
-
-    <!-- Messages d'erreur -->
-    <div *ngIf="errorMessage"
-      class="mb-6 p-4 bg-red-900/20 border border-red-500/50 rounded-xl flex items-center gap-3 text-red-300"
-      role="alert">
-      <svg class="w-5 h-5 flex-shrink-0" viewBox="0 0 24 24" fill="none" stroke="currentColor" stroke-width="2">
-        <path
-          d="M12 9v2m0 4h.01m-6.938 4h13.856c1.54 0 2.502-1.667 1.732-2.5L13.732 4c-.77-.833-1.732-.833-2.5 0L4.232 15.5c-.77.833.192 2.5 1.732 2.5z">
-        </path>
-      </svg>
-      <span class="flex-1">{{ errorMessage }}</span>
-      <button class="p-1 hover:bg-red-800/30 rounded" (click)="clearError()">
-        <svg class="w-4 h-4" viewBox="0 0 24 24" fill="none" stroke="currentColor" stroke-width="2">
-          <line x1="18" y1="6" x2="6" y2="18"></line>
-          <line x1="6" y1="6" x2="18" y2="18"></line>
-        </svg>
-      </button>
-=======
 <div class="admin-dashboard">
   <!-- En-tête avec informations utilisateur -->
   <div class="dashboard-header">
@@ -74,26 +19,9 @@
           <i class="fas fa-sync" [class.fa-spin]="isLoading"></i>
         </button>
       </div>
->>>>>>> 19cda457
-    </div>
-  </div>
-
-<<<<<<< HEAD
-    <!-- Messages de succès -->
-    <div *ngIf="successMessage"
-      class="mb-6 p-4 bg-green-900/20 border border-green-500/50 rounded-xl flex items-center gap-3 text-green-300"
-      role="alert">
-      <svg class="w-5 h-5 flex-shrink-0" viewBox="0 0 24 24" fill="none" stroke="currentColor" stroke-width="2">
-        <path d="M9 12l2 2 4-4m6 2a9 9 0 11-18 0 9 9 0 0118 0z"></path>
-      </svg>
-      <span class="flex-1">{{ successMessage }}</span>
-      <button class="p-1 hover:bg-green-800/30 rounded" (click)="successMessage = ''">
-        <svg class="w-4 h-4" viewBox="0 0 24 24" fill="none" stroke="currentColor" stroke-width="2">
-          <line x1="18" y1="6" x2="6" y2="18"></line>
-          <line x1="6" y1="6" x2="18" y2="18"></line>
-        </svg>
-      </button>
-=======
+    </div>
+  </div>
+
   <!-- Messages d'erreur -->
   <div *ngIf="errorMessage" class="error-message">
     <i class="fas fa-exclamation-triangle"></i>
@@ -117,49 +45,12 @@
     <div class="loading-spinner">
       <i class="fas fa-spinner fa-spin"></i>
       <p>Chargement du tableau de bord...</p>
->>>>>>> 19cda457
     </div>
   </div>
 
   <!-- Dashboard content selon le rôle -->
   <div *ngIf="!isLoading && !errorMessage && dashboardStats" class="dashboard-content">
 
-<<<<<<< HEAD
-    <!-- État de chargement global -->
-    <div *ngIf="isLoading && !errorMessage" class="flex items-center justify-center min-h-screen" role="status">
-      <div class="text-center">
-        <div class="animate-spin rounded-full h-16 w-16 border-t-2 border-b-2 border-purple-500 mx-auto mb-4"></div>
-        <p class="text-gray-400">Chargement du tableau de bord...</p>
-      </div>
-    </div>
-
-    <!-- Contenu principal du dashboard -->
-    <div *ngIf="!isLoading && !errorMessage && dashboardStats">
-
-      <!-- Métriques principales -->
-      <section class="mb-12">
-        <h2 class="text-2xl font-bold mb-6 flex items-center gap-3">
-          <svg class="w-6 h-6 text-purple-400" viewBox="0 0 24 24" fill="none" stroke="currentColor" stroke-width="2">
-            <path
-              d="M9 19v-6a2 2 0 00-2-2H5a2 2 0 00-2 2v6a2 2 0 002 2h2a2 2 0 002-2zm0 0V9a2 2 0 012-2h2a2 2 0 012 2v10m-6 0a2 2 0 002 2h2a2 2 0 002-2m0 0V5a2 2 0 012-2h2a2 2 0 012 2v14a2 2 0 01-2 2h-2a2 2 0 01-2-2z">
-            </path>
-          </svg>
-          Métriques clés
-        </h2>
-
-        <div class="grid grid-cols-1 md:grid-cols-2 lg:grid-cols-4 gap-6">
-          <!-- Utilisateurs -->
-          <app-metric-card [data]="getUsersMetricData()" class="metric-card-wrapper"></app-metric-card>
-
-          <!-- Mots -->
-          <app-metric-card [data]="getWordsMetricData()" class="metric-card-wrapper"></app-metric-card>
-
-          <!-- Communautés -->
-          <app-metric-card [data]="getCommunitiesMetricData()" class="metric-card-wrapper"></app-metric-card>
-
-          <!-- Messages -->
-          <app-metric-card [data]="getMessagesMetricData()" class="metric-card-wrapper"></app-metric-card>
-=======
     <!-- Dashboard CONTRIBUTEUR -->
     <div *ngIf="userRole === UserRole.CONTRIBUTOR">
       <h3 class="section-title">
@@ -250,199 +141,8 @@
             <div class="stat-label">Mots au total</div>
             <div class="stat-detail">{{ dashboardStats.pendingWords }} en attente</div>
           </div>
->>>>>>> 19cda457
-        </div>
-      </section>
-
-<<<<<<< HEAD
-      <!-- Actions et Système en 2 colonnes -->
-      <div class="grid grid-cols-1 lg:grid-cols-2 gap-8 mb-12">
-        <!-- Actions rapides -->
-        <section>
-          <h2 class="text-2xl font-bold mb-6 flex items-center gap-3">
-            <svg class="w-6 h-6 text-green-400" viewBox="0 0 24 24" fill="none" stroke="currentColor" stroke-width="2">
-              <path d="M13 2L3 14h9l-1 8 10-12h-9l1-8z"></path>
-            </svg>
-            Actions rapides
-          </h2>
-
-          <app-action-button-group [groups]="getActionGroups()" class="action-group-wrapper"></app-action-button-group>
-        </section>
-
-        <!-- État du système -->
-        <section>
-          <h2 class="text-2xl font-bold mb-6 flex items-center gap-3">
-            <svg class="w-6 h-6 text-blue-400" viewBox="0 0 24 24" fill="none" stroke="currentColor" stroke-width="2">
-              <rect x="2" y="3" width="20" height="14" rx="2" ry="2"></rect>
-              <line x1="8" y1="21" x2="16" y2="21"></line>
-              <line x1="12" y1="17" x2="12" y2="21"></line>
-            </svg>
-            État du système
-          </h2>
-
-          <app-system-status *ngIf="getSystemStatusData(); let systemData" [data]="systemData"
-            class="system-status-wrapper"></app-system-status>
-          <div *ngIf="!getSystemStatusData()" class="p-6 bg-gray-900 rounded-xl border border-gray-800 text-gray-400">
-            Données système non disponibles
-          </div>
-        </section>
-      </div>
-
-      <!-- Analytics avancées (SUPERADMIN) -->
-      <section *ngIf="canAccessSystemMetrics" class="mb-12">
-        <div class="flex flex-col lg:flex-row lg:items-center lg:justify-between gap-4 mb-8">
-          <h2 class="text-2xl font-bold flex items-center gap-3">
-            <svg class="w-6 h-6 text-cyan-400" viewBox="0 0 24 24" fill="none" stroke="currentColor" stroke-width="2">
-              <path d="M16 4v12l-4-2-4 2V4M6 20h12a2 2 0 002-2V6a2 2 0 00-2-2H6a2 2 0 00-2 2v12a2 2 0 002 2z"></path>
-            </svg>
-            Analytics avancées
-          </h2>
-
-          <div class="flex items-center gap-4">
-            <div class="flex items-center gap-2">
-              <label for="period" class="text-gray-400 text-sm">Période:</label>
-              <select id="period" [(ngModel)]="selectedPeriod" (change)="changePeriod(selectedPeriod)"
-                class="bg-gray-800 border border-gray-600 rounded-lg px-3 py-2 text-white text-sm focus:border-purple-500 focus:outline-none">
-                <option value="7d">7 derniers jours</option>
-                <option value="30d">30 derniers jours</option>
-                <option value="90d">90 derniers jours</option>
-                <option value="1y">1 an</option>
-                <option value="all">Tout</option>
-              </select>
-            </div>
-
-            <button
-              class="flex items-center gap-2 px-4 py-2 bg-gray-800 hover:bg-gray-700 border border-gray-600 rounded-lg transition-colors"
-              (click)="refreshAnalytics()">
-              <svg class="w-4 h-4" viewBox="0 0 24 24" fill="none" stroke="currentColor" stroke-width="2">
-                <path
-                  d="M4 4v5h.582m15.356 2A8.001 8.001 0 004.582 9m0 0H9m11 11v-5h-.581m0 0a8.003 8.003 0 01-15.357-2m15.357 2H15">
-                </path>
-              </svg>
-              <span>Actualiser</span>
-            </button>
-          </div>
-        </div>
-
-        <!-- Grille de graphiques responsive -->
-        <div class="grid grid-cols-1 md:grid-cols-2 lg:grid-cols-3 gap-6">
-
-          <!-- Graphique croissance utilisateurs -->
-          <div class="chart-wrapper">
-            <app-chart-widget title="Croissance des utilisateurs" subtitle="Évolution du nombre d'utilisateurs"
-              type="line" [data]="userGrowthData" [categories]="userGrowthCategories" [loading]="loadingUsers"
-              [quickStats]="getUserGrowthQuickStats()" [colors]="['#3B82F6', '#10B981']" class="chart-widget-wrapper">
-            </app-chart-widget>
-          </div>
-
-          <!-- Graphique distribution des langues -->
-          <div class="chart-wrapper">
-            <app-chart-widget title="Distribution par langue" subtitle="Répartition des mots par langue" type="donut"
-              [data]="languageDistributionData" [categories]="languageDistributionLabels" [loading]="loadingContent"
-              [quickStats]="getLanguageDistributionQuickStats()"
-              [colors]="['#8B5CF6', '#06B6D4', '#F59E0B', '#EF4444', '#10B981', '#3B82F6']"
-              class="chart-widget-wrapper">
-            </app-chart-widget>
-          </div>
-
-          <!-- Graphique croissance du contenu -->
-          <div class="chart-wrapper">
-            <app-chart-widget title="Croissance du contenu" subtitle="Évolution des mots et traductions" type="area"
-              [data]="contentGrowthData" [categories]="contentGrowthCategories" [loading]="loadingContent"
-              [quickStats]="getContentGrowthQuickStats()" [colors]="['#3B82F6', '#10B981']"
-              class="chart-widget-wrapper">
-            </app-chart-widget>
-          </div>
-
-          <!-- Graphique engagement communautés -->
-          <div class="chart-wrapper">
-            <app-chart-widget title="Engagement des communautés" subtitle="Posts, commentaires et likes" type="bar"
-              [data]="engagementData" [categories]="engagementCategories" [loading]="loadingCommunities"
-              [quickStats]="getEngagementQuickStats()" [colors]="['#8B5CF6', '#06B6D4', '#F59E0B']"
-              class="chart-widget-wrapper">
-            </app-chart-widget>
-          </div>
-
-          <!-- Graphique performance système -->
-          <div class="chart-wrapper">
-            <app-chart-widget title="Performance système" subtitle="Temps de réponse et requêtes" type="line"
-              [data]="performanceData" [categories]="performanceCategories" [loading]="loadingSystem"
-              [quickStats]="getPerformanceQuickStats()" [colors]="['#EF4444', '#3B82F6']" class="chart-widget-wrapper">
-            </app-chart-widget>
-          </div>
-
-          <!-- Top contributeurs -->
-          <div class="chart-wrapper">
-            <div class="p-6 bg-gray-900 rounded-xl border border-gray-800 h-full">
-              <h4 class="text-lg font-bold text-white mb-4 flex items-center gap-2">
-                <svg class="w-5 h-5 text-yellow-400" viewBox="0 0 24 24" fill="none" stroke="currentColor"
-                  stroke-width="2">
-                  <path
-                    d="M12 2l3.09 6.26L22 9.27l-5 4.87 1.18 6.88L12 17.77l-6.18 3.25L7 14.14 2 9.27l6.91-1.01L12 2z">
-                  </path>
-                </svg>
-                Top contributeurs
-              </h4>
-              <div class="space-y-3" *ngIf="contentAnalytics?.topContributors">
-                <div class="flex items-center gap-3 p-3 bg-gray-800 rounded-lg hover:bg-gray-700 transition-colors"
-                  *ngFor="let contributor of contentAnalytics?.topContributors; let i = index">
-                  <div class="w-8 h-8 rounded-full flex items-center justify-center text-sm font-bold" [ngClass]="{
-                      'bg-gradient-to-r from-yellow-400 to-yellow-600 text-yellow-900': i === 0,
-                      'bg-gradient-to-r from-gray-400 to-gray-600 text-white': i === 1,
-                      'bg-gradient-to-r from-amber-600 to-amber-800 text-white': i === 2,
-                      'bg-gray-600 text-gray-300': i > 2
-                    }">
-                    {{ i + 1 }}
-                  </div>
-                  <div class="flex-1 min-w-0">
-                    <div class="font-semibold text-white truncate">{{ contributor.username }}</div>
-                    <div class="text-xs text-gray-400">{{ contributor.wordsCount }} mots • {{
-                      contributor.translationsCount }} traductions</div>
-                  </div>
-                  <div class="text-right">
-                    <div class="text-lg font-bold text-purple-400">{{ contributor.score }}</div>
-                    <div class="text-xs text-gray-400">points</div>
-                  </div>
-                </div>
-              </div>
-            </div>
-          </div>
-        </div>
-      </section>
-
-      <!-- Activité récente (ADMIN/SUPERADMIN) -->
-      <section *ngIf="recentActivity && (userRole === 'admin' || userRole === 'superadmin')" class="mb-12">
-        <h2 class="text-2xl font-bold mb-6 flex items-center gap-3">
-          <svg class="w-6 h-6 text-orange-400" viewBox="0 0 24 24" fill="none" stroke="currentColor" stroke-width="2">
-            <circle cx="12" cy="12" r="10"></circle>
-            <polyline points="12,6 12,12 16,14"></polyline>
-          </svg>
-          Activité récente
-        </h2>
-        <div class="bg-gray-900 rounded-xl border border-gray-800 p-6">
-          <div class="space-y-4">
-            <div class="flex items-center gap-4 p-4 bg-gray-800 rounded-lg hover:bg-gray-700 transition-colors"
-              *ngFor="let user of recentActivity.recentUsers?.slice(0, 5)">
-              <div
-                class="w-10 h-10 bg-gradient-to-r from-cyan-500 to-blue-500 rounded-full flex items-center justify-center">
-                <svg class="w-5 h-5 text-white" viewBox="0 0 24 24" fill="none" stroke="currentColor" stroke-width="2">
-                  <path d="M16 21v-2a4 4 0 00-4-4H5a4 4 0 00-4 4v2"></path>
-                  <circle cx="9" cy="7" r="4"></circle>
-                  <path d="M22 21v-2a4 4 0 00-3-3.87"></path>
-                  <path d="M16 3.13a4 4 0 010 7.75"></path>
-                </svg>
-              </div>
-              <div class="flex-1 min-w-0">
-                <div class="font-semibold text-white">{{ user.username }} s'est inscrit</div>
-                <div class="text-sm text-gray-400">{{ user.createdAt | date:'short' }}</div>
-              </div>
-            </div>
-          </div>
-        </div>
-      </section>
-    </div>
-  </div>
-=======
+        </div>
+
         <div class="stat-card communities">
           <div class="stat-icon">
             <i class="fas fa-globe"></i>
@@ -656,5 +356,4 @@
       </div>
     </div>
   </div>
-</div>
->>>>>>> 19cda457
+</div>